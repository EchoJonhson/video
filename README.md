--- conflicted
+++ resolved
@@ -248,8 +248,6 @@
 - ⚡ 模型预加载和缓存
 - 🔧 动态批处理大小调整
 
-<<<<<<< HEAD
-=======
 ### 🔤 中文标点符号恢复（新功能）
 FireRedASR 现已集成中文标点符号恢复功能，自动为转写文本添加标点符号：
 
@@ -291,13 +289,11 @@
 **输出文件示例：**
 ```
 output/
-├── video_transcription.txt              # 原始转写文本
-├── video_transcription_with_punctuation.txt   # 带标点文本
-├── video_transcription.srt              # 原始字幕文件
-└── video_transcription_with_punctuation.srt   # 带标点字幕文件
-```
-
->>>>>>> 970cc8f4
+├── test.txt              # 原始转写文本
+├── test_标点.txt         # 带标点文本
+├── test.srt              # 原始字幕文件
+└── test_标点.srt         # 带标点字幕文件
+```
 ## 📋 使用技巧与最佳实践
 
 ### 模型选择建议
